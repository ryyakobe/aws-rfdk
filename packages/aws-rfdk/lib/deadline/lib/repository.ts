--- conflicted
+++ resolved
@@ -276,7 +276,6 @@
   readonly databaseRemovalPolicy?: RemovalPolicy;
 
   /**
-<<<<<<< HEAD
    * If this Repository is creating its own DocumentDB database, then this specifies if audit logging will be enabled
    *
    * Audit logs are a security best-practice. They record connection, data definition language (DDL), user management,
@@ -286,7 +285,8 @@
    * @default true
    */
   readonly databaseAuditLogging?: boolean;
-=======
+
+  /**
    * If this Repository is creating its own Amazon DocumentDB database, then this specifies the number of
    * compute instances to be created.
    *
@@ -308,7 +308,6 @@
    * @default Duration.days(15) for the database
    */
   readonly backupOptions?: RepositoryBackupOptions;
->>>>>>> 40c3fbba
 }
 
 /**
@@ -429,7 +428,6 @@
     if (props.database) {
       this.databaseConnection = props.database;
     } else {
-<<<<<<< HEAD
       const databaseAuditLogging = props.databaseAuditLogging ?? true;
 
       /**
@@ -445,9 +443,7 @@
         },
       }) : undefined;
 
-=======
       const instances = props.documentDbInstanceCount ?? Repository.DEFAULT_NUM_DOCDB_INSTANCES;
->>>>>>> 40c3fbba
       const dbCluster = new DatabaseCluster(this, 'DocumentDatabase', {
         masterUser: {username: 'DocDBUser'},
         instanceProps: {
